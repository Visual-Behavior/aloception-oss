--- conflicted
+++ resolved
@@ -91,10 +91,6 @@
         self.device = device
         self.num_feature_levels = num_feature_levels
         self.backbone = backbone
-<<<<<<< HEAD
-
-=======
->>>>>>> c825fc5d
         self.num_queries = num_queries
         self.return_intermediate_dec = return_intermediate_dec
         self.hidden_dim = transformer.d_model
@@ -144,10 +140,6 @@
                 ]
             )
         self.query_embed = nn.Embedding(num_queries, self.hidden_dim * 2)
-<<<<<<< HEAD
-
-=======
->>>>>>> c825fc5d
         self.transformer = transformer
         self.class_embed = nn.Linear(self.hidden_dim, num_classes)
         self.bbox_embed = MLP(self.hidden_dim, self.hidden_dim, 4, 3)
@@ -647,24 +639,15 @@
             n_points=dec_n_points,
         )
 
-<<<<<<< HEAD
-    def build_decoder(self, hidden_dim, num_feature_levels=4, dec_layers: int = 6, return_intermediate_dec: bool = True):
-=======
     def build_decoder(self, dec_layers: int = 6, return_intermediate_dec: bool = True, hidden_dim: int = 256, num_feature_levels: int = 4):
->>>>>>> c825fc5d
         """Build decoder layer
 
         Parameters
         ----------
-<<<<<<< HEAD
-        hidden dim : int
-            Size of the hidden dimension of the transformer
-=======
         hidden_dim : int, optional
             Hidden dimension size, by default 256
         num_feature_levels : int, optional
             Number of feature levels, by default 4
->>>>>>> c825fc5d
         dec_layers : int, optional
             Number of decoder layers, by default 6
         return_intermediate_dec : bool, optional
@@ -675,12 +658,7 @@
         :class:`~alonet.deformable.deformable_transformer.DeformableTransformerDecoder`
             Transformer decoder
         """
-<<<<<<< HEAD
-        decoder_layer = self.build_decoder_layer(
-            hidden_dim=hidden_dim, num_feature_levels=num_feature_levels)
-=======
         decoder_layer = self.build_decoder_layer(hidden_dim=hidden_dim, num_feature_levels=num_feature_levels)
->>>>>>> c825fc5d
 
         return DeformableTransformerDecoder(decoder_layer, dec_layers, return_intermediate_dec)
 
@@ -727,12 +705,7 @@
         :mod:`Transformer <alonet.detr.transformer>`
             Transformer module
         """
-<<<<<<< HEAD
-        decoder = self.build_decoder(
-            hidden_dim=hidden_dim, num_feature_levels=num_feature_levels)
-=======
         decoder = self.build_decoder(hidden_dim=hidden_dim, num_feature_levels=num_feature_levels)
->>>>>>> c825fc5d
 
         return DeformableTransformer(
             decoder=decoder,
