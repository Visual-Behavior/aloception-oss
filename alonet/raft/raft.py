--- conflicted
+++ resolved
@@ -45,7 +45,6 @@
         cnet,
         update_block,
         upsampler,
-        alternate_corr=False,
         weights: str = None,
         corr_block=CorrBlock,
         device: torch.device = torch.device("cpu"),
@@ -54,12 +53,8 @@
         self.fnet = fnet
         self.cnet = cnet
         self.update_block = update_block
-<<<<<<< HEAD
-        self.alternate_corr = alternate_corr
         self.upsampler = upsampler
-=======
         self.corr_block = corr_block
->>>>>>> 31deaab5
 
         if weights is not None:
             weights_from_original_repo = ["raft-things", "raft-chairs", "raft-small", "raft-kitti", "raft-sintel"]
@@ -128,10 +123,10 @@
     def forward_heads(self, m_outputs, only_last=False):
         if not only_last:
             for out_dict in m_outputs:
-                out_dict["up_flow"] = self.upsample_flow(out_dict["flow"], out_dict["up_mask"])
-
-        else:
-            m_outputs[-1]["up_flow"] = self.upsample_flow(m_outputs[-1]["flow"], m_outputs[-1]["up_mask"])
+                out_dict["up_flow"] = self.upsampler(out_dict["flow"], out_dict["up_mask"])
+
+        else:
+            m_outputs[-1]["up_flow"] = self.upsampler(m_outputs[-1]["flow"], m_outputs[-1]["up_mask"])
         return m_outputs
 
     @staticmethod
@@ -174,33 +169,16 @@
             output flows
         """
 
-<<<<<<< HEAD
         # specific check for onnx export
         frame1, frame2 = self.assert_and_adapt_input(frame1, frame2, is_export_onnx)
 
-        hdim = self.hidden_dim
-        cdim = self.context_dim
-=======
-        assert frame1.normalization == "minmax_sym"
-        assert frame2.normalization == "minmax_sym"
-        frame1 = frame1.as_tensor()
-        frame2 = frame2.as_tensor()
->>>>>>> 31deaab5
-
         # run the feature network
         fmap1, fmap2 = self.fnet([frame1, frame2])
 
         fmap1 = fmap1.float()
         fmap2 = fmap2.float()
-<<<<<<< HEAD
-        if self.alternate_corr:
-            self.corr_fn = AlternateCorrBlock(fmap1, fmap2, radius=self.corr_radius)
-        else:
-            self.corr_fn = CorrBlock(fmap1, fmap2, radius=self.corr_radius)
-=======
-
-        corr_fn = self.corr_block(fmap1, fmap2, radius=self.corr_radius)
->>>>>>> 31deaab5
+
+        self.corr_fn = self.corr_block(fmap1, fmap2, radius=self.corr_radius)
 
         # run the context network
         cnet = self.cnet(frame1)
@@ -213,19 +191,11 @@
         if flow_init is not None:
             coords1 = coords1 + flow_init
 
-<<<<<<< HEAD
-        flow_predictions = {}
+        m_outputs = list()
+
         for itr in range(iters):
             coords1 = coords1.detach()
             corr = self.corr_fn(coords1)  # index correlation volume
-
-=======
-        m_outputs = list()
-
-        for itr in range(iters):
-            coords1 = coords1.detach()
-            corr = corr_fn(coords1)  # index correlation volume
->>>>>>> 31deaab5
             flow = coords1 - coords0
             net, up_mask, delta_flow = self.update_block(net, inp, corr, flow)
             coords1 = coords1 + delta_flow
@@ -233,25 +203,13 @@
                 {"flow": coords1 - coords0, "hidden_state": net, "up_mask": up_mask, "delta_flow": delta_flow}
             )
 
-<<<<<<< HEAD
-            # upsample predictions
-            if not only_last or itr == iters - 1:
-                # if up_mask is None:
-                #     flow_up = upflow8(coords1 - coords0)
-                # else:
-                #     flow_up = self.upsample_flow(coords1 - coords0, up_mask)
-                flow_up = self.upsampler(coords1 - coords0, up_mask)
-
-                flow_predictions[f"flow_stage{itr}"] = flow_up
-
-        if only_last:
-            flow_low = coords1 - coords0
-            return {"flow_low": flow_low, "flow_up": flow_up}
-        else:
-            return flow_predictions
-=======
-        return self.forward_heads(m_outputs, only_last=only_last)
->>>>>>> 31deaab5
+        m_outputs = self.forward_heads(m_outputs, only_last=only_last)
+
+        # return last dict for onnx_export ; None is a hack
+        if is_export_onnx is None:
+            return m_outputs[-1]
+        else:
+            return m_outputs
 
     @torch.no_grad()
     def inference(self, m_outputs, only_last=False):
@@ -303,7 +261,7 @@
         fnet = self.build_fnet(encoder_cls=BasicEncoder, output_dim=256)
         cnet = self.build_cnet(encoder_cls=BasicEncoder)
         update_block = self.build_update_block(update_cls=BasicUpdateBlock)
-        upsampler = FlowUpSampler()
+        upsampler = FlowUpSampler(self.out_plane)
 
         super().__init__(fnet, cnet, update_block, upsampler, **kwargs)
 
