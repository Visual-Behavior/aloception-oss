--- conflicted
+++ resolved
@@ -41,11 +41,7 @@
             *args,
             names=("C", "H", "W"),
             **kwargs):
-<<<<<<< HEAD
-=======
-        if not is_absolute and (shift or scale):
-            raise AttributeError('depth not in inverse state, can not pass scale or shift')
->>>>>>> 9796c9da
+
         if isinstance(x, str):
             x = load_depth(x)
             names = ("C", "H", "W")
