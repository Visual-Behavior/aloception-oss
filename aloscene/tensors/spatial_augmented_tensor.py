--- conflicted
+++ resolved
@@ -563,13 +563,8 @@
         except AttributeError:
             return label
 
-<<<<<<< HEAD
-    def _pad(self, offset_y: tuple, offset_x: tuple, value=0, **kwargs):
-        """Pad `self` based on the given offset
-=======
     def _pad(self, offset_y: tuple, offset_x: tuple, **kwargs):
         """Pad the based on the given offset
->>>>>>> 0deebd38
 
         Parameters
         ----------
