--- conflicted
+++ resolved
@@ -456,12 +456,7 @@
         points : aloscene.Point2d
             rotated points
         """
-<<<<<<< HEAD
-        points = self.xy()
-        assert self.absolute, "This function assumes the points are in absolute coordinates"
-=======
         assert self.frame_size is not None
->>>>>>> c825fc5d
         H, W = self.frame_size
         points = self.xy().abs_pos((H, W))
 
@@ -478,13 +473,8 @@
 
 
         max_size = torch.as_tensor([W, H], dtype=torch.float32)
-<<<<<<< HEAD
-        points_filter = (points >= 0).as_tensor() & (points <= max_size).as_tensor()
-
-=======
         points_filter = (points >= 0).as_tensor() & (
             points <= max_size).as_tensor()
->>>>>>> c825fc5d
         points_filter = points_filter[:, 0] & points_filter[:, 1]
         points = points[points_filter]
 
@@ -693,14 +683,8 @@
 
         # shift the points
         n_points = self.clone().rel_pos().xy()
-<<<<<<< HEAD
-
-
-        n_points += torch.as_tensor([[shift_x, shift_y]])  # , device=self.device)
-=======
         # , device=self.device)
         n_points += torch.as_tensor([[shift_x, shift_y]])
->>>>>>> c825fc5d
 
         # filter points outside of the image
         points_filter = (n_points >= 0).as_tensor() & (
