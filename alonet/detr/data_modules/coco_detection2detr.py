--- conflicted
+++ resolved
@@ -94,12 +94,8 @@
         name="coco",
         train_folder="train2017",
         train_ann="annotations/instances_train2017.json",
-<<<<<<< HEAD
-
-=======
         val_folder="val2017",
         val_ann="annotations/instances_val2017.json",
->>>>>>> c825fc5d
     )
 
     args = CocoDetection2Detr.add_argparse_args(
