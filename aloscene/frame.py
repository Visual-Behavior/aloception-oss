--- conflicted
+++ resolved
@@ -99,7 +99,6 @@
         tensor = super().__new__(cls, x, *args, names=names, **kwargs)
 
         # Add label
-<<<<<<< HEAD
         tensor.add_child("points2d", points2d, align_dim=["B", "T"], mergeable=False)
         tensor.add_child("boxes2d", boxes2d, align_dim=["B", "T"], mergeable=False)
         tensor.add_child("boxes3d", boxes3d, align_dim=["B", "T"], mergeable=False)
@@ -107,16 +106,7 @@
         tensor.add_child("disparity", disparity, align_dim=["B", "T"], mergeable=True)
         tensor.add_child("segmentation", segmentation, align_dim=["B", "T"], mergeable=False)
         tensor.add_child("labels", labels, align_dim=["B", "T"], mergeable=True)
-=======
-        tensor.add_label("points2d", points2d, align_dim=["B", "T"], mergeable=False)
-        tensor.add_label("boxes2d", boxes2d, align_dim=["B", "T"], mergeable=False)
-        tensor.add_label("boxes3d", boxes3d, align_dim=["B", "T"], mergeable=False)
-        tensor.add_label("flow", flow, align_dim=["B", "T"], mergeable=False)
-        tensor.add_label("disparity", disparity, align_dim=["B", "T"], mergeable=True)
-        tensor.add_label("depth", depth, align_dim=["B", "T"], mergeable=True)
-        tensor.add_label("segmentation", segmentation, align_dim=["B", "T"], mergeable=False)
-        tensor.add_label("labels", labels, align_dim=["B", "T"], mergeable=True)
->>>>>>> 0225dfcf
+        tensor.add_child("depth", depth, align_dim=["B", "T"], mergeable=True)
 
         # Add other tensor property
         tensor.add_property("normalization", normalization)
