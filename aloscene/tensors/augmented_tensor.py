--- conflicted
+++ resolved
@@ -763,28 +763,16 @@
         """
         Recursively apply function on labels to modify tensor inplace
         """
-<<<<<<< HEAD
 
         def __apply(l):
             if isinstance(l, torch.Tensor):
                 return l
             else:
-                return func(l).recursive_apply_on_labels_(func)
-=======
-        # def __apply(l):
-        #    if isinstance(l, torch.Tensor):
-        #        return l
-        #    else:
-        #        return func(l).recursive_apply_on_children_(func)
->>>>>>> 08315332
+                return func(l).recursive_apply_on_children_(func)
 
         for name in self._children_list:
             label = getattr(self, name)
-<<<<<<< HEAD
             modified_label = self.apply_on_label(label, __apply)
-=======
-            modified_label = self.apply_on_child(label, lambda l: func(l).recursive_apply_on_children_(func))
->>>>>>> 08315332
             setattr(self, name, modified_label)
         return self
 
