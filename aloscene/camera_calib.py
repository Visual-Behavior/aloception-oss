# from __future__ import annotations
from aloscene.tensors.augmented_tensor import AugmentedTensor
import aloscene


import torch
import numpy as np


class CameraIntrinsic(AugmentedTensor):
    """
    Euclidian Camera Intrinsic matrix of shape [..., 3, 4]
    The intrinsic matrix transforms 3D camera cooordinates to 2D homogeneous image coordinates.
    This perspective projection is modeled by the euclidian pinhole camera

    The last two dimensions is:\n
        fx   s    x0   0\n
        0    fy   y0   0\n
        0    0     1   0

    - Focal length: fx, fy. For true pinhole camera, fx and fy have the same value.
    - Princial Point Offset: x0, y0
    - Axis skew: s, in most cases, this value should be 0

    For more information: https://ksimek.github.io/2013/08/13/intrinsic/

    Parameters
    x: torch.Tensor | np.array | None
        Could be None. If None, x will be created based on `focal_length`, `plane_size` & the `principal_point`.
    focal_length: float | tuple | None
        Focal length (in px) of the current frame. If tuple, will be (fy, fx).
    plane_size: tuple | None
        The `plane size` (in px) is used to unproject or project points from 2D to 3D (or 3D to 2D). If the
        `plane_size` is not provided, it will be assume to be equal to the current
        tensor size. In some cases, this asumption might be Fase. If so, one must pass the plane_size using one tuple
        (height, width).
    principal_point: tuple | None
        Coordinates of the plane center in the following format : (x0, y0), (in px). If none,
        the principal points will be assume to be half the size of the plane (if possible). If the plane size is not
        given, the principal points will be zero.
    skew: float | None
        This is the shear time the camera constant.

    """

    @staticmethod
    def __new__(
        cls,
        x=None,
        focal_length: float = None,
        plane_size: tuple = None,
        principal_point: tuple = None,
        skew: tuple = None,
        *args,
        names=(None, None),
        **kwargs,
    ):
        if x is None:
            x = torch.zeros((4, 4))
            focal_length = (focal_length, focal_length) if not isinstance(focal_length, tuple) else focal_length
            x[0][0] = focal_length[1] if focal_length[1] is not None else np.inf
            x[1][1] = focal_length[0] if focal_length[1] is not None else np.inf
            x[0][1] = skew if skew is not None else 0

            if principal_point is None and plane_size is not None:
                if plane_size[0] % 2 != 0 or plane_size[1] % 2 != 0:
                    err = "The principal points (center of the plane) can't be infer automaticly."
                    err += " The latter must be given when creating the CameraIntrinsic tensor."
                    raise Exception(err)
                principal_point = (plane_size[0] / 2, plane_size[1] / 2)
            elif principal_point is None:
                principal_point = (0, 0)
            x[0][2] = principal_point[1]
            x[1][2] = principal_point[0]

        tensor = super().__new__(cls, x, *args, names=names, **kwargs)
        return tensor

    def __init__(self, x=None, *args, **kwargs):
        if x is not None:
            assert x.shape[-2] == 3 and x.shape[-1] == 4
        super().__init__(x)

<<<<<<< HEAD
    def _hflip(self, *args, frame_size, **kwargs):
=======
    @property
    def focal_length(self) -> torch.Tensor:
        """Focal length with the last dimensions being fx and fy"""
        return self.as_tensor()[..., (0, 1), (0, 1)]

    @property
    def principal_points(self) -> torch.Tensor:
        """Principal point with the last dimensions being x0 and y0"""
        return self.as_tensor()[..., (0, 1), (2, 2)]

    @property
    def skew(self) -> torch.Tensor:
        """Skew (shear time camera constant)"""
        return self.as_tensor()[..., 0, 1]

    def _hflip(self, *args, frame_size: tuple[int, int], **kwargs):
>>>>>>> 31deaab5
        """
        frame_size: (H, W)
        """
        cam_intrinsic = self.clone()
        cam_intrinsic[..., 0, 2] = frame_size[1] - cam_intrinsic[..., 0, 2]
        return cam_intrinsic

    def _resize(self, size, **kwargs):
        cam_intrinsic = self.clone()
        resize_ratio_w = size[0]
        resize_ratio_h = size[1]
        assert (
            abs(resize_ratio_h - resize_ratio_w) < 1e-2
        ), f"Should resize with the same aspect ratio, got ratio: {size}"
        cam_intrinsic[..., 0, 0] *= resize_ratio_h  # fx
        cam_intrinsic[..., 1, 1] *= resize_ratio_h  # fy
        cam_intrinsic[..., 0, 2] *= resize_ratio_h  # x0
        cam_intrinsic[..., 1, 2] *= resize_ratio_h  # y0
        return cam_intrinsic

    def _crop(self, H_crop, W_crop, frame_size, **kwargs):
        """Crop the SpatialAugmentedTensor

        Parameters
        ----------
        H_crop: tuple
            (start, end) between 0 and 1
        W_crop: tuple
            (start, end) between 0 and 1
        frame_size: tuple (H, W)
        """
        hmin = H_crop[0] * frame_size[0]
        wmin = W_crop[0] * frame_size[1]
        cam_intrinsic = self.clone()
        cam_intrinsic[..., 0, 2] -= wmin
        cam_intrinsic[..., 1, 2] -= hmin
        return cam_intrinsic

    def _pad(self, offset_y, offset_x, frame_size, **kwargs):
        """Pad the set of boxes based on the given offset

        Parameters
        ----------
        offset_y: tuple
            (percentage top_offset, percentage bottom_offset) Percentage based on the previous size
        offset_x: tuple
            (percentage left_offset, percentage right_offset) Percentage based on the previous size
        frame_size: tuple (H, W)
        Returns
        -------
        padded_cam_intrinsic: CameraIntrinsic
        """
        pad_top = offset_y[0] * frame_size[0]
        pad_left = offset_x[0] * frame_size[1]
        cam_intrinsic = self.clone()
        cam_intrinsic[..., 0, 2] += pad_top
        cam_intrinsic[..., 1, 2] += pad_left
        return cam_intrinsic

    def get_view(self, *args, **kwargs):
        pass


class CameraExtrinsic(AugmentedTensor):
    """
    Camera Extrinsic of shape [..., 4, 4].
    This matrix transforms real world coordinates to camera coordinates by translation and rotation.

    The last two dimension forms a transformation matrix (translation vector and rotation matrix):\n
        R11 R12 R13  t1\n
        R21 R22 R23  t2\n
        R31 R32 R33  t3\n
        0   0   0    1
    """

    @staticmethod
    def __new__(cls, x, *args, **kwargs):
        tensor = super().__new__(cls, x, *args, **kwargs)
        return tensor

    def __init__(self, x, *args, **kwargs):
        assert x.shape[-2] == 4 and x.shape[-1] == 4
        super().__init__(x)

    def _hflip(self, *args, **kwargs):
        return self.clone()

    def _resize(self, *args, **kwargs):
        # Resize image does not change cam extrinsic
        return self.clone()

    def _crop(self, *args, **kwargs):
        # Cropping image does not change cam extrinsic
        return self.clone()

    def _pad(self, *args, **kwargs):
        # Padding image does not change cam extrinsic
        return self.clone()

    def get_view(self, *args, **kwargs):
        pass<|MERGE_RESOLUTION|>--- conflicted
+++ resolved
@@ -81,9 +81,6 @@
             assert x.shape[-2] == 3 and x.shape[-1] == 4
         super().__init__(x)
 
-<<<<<<< HEAD
-    def _hflip(self, *args, frame_size, **kwargs):
-=======
     @property
     def focal_length(self) -> torch.Tensor:
         """Focal length with the last dimensions being fx and fy"""
@@ -99,8 +96,7 @@
         """Skew (shear time camera constant)"""
         return self.as_tensor()[..., 0, 1]
 
-    def _hflip(self, *args, frame_size: tuple[int, int], **kwargs):
->>>>>>> 31deaab5
+    def _hflip(self, *args, frame_size, **kwargs):
         """
         frame_size: (H, W)
         """
