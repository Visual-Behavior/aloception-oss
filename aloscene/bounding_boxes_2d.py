--- conflicted
+++ resolved
@@ -536,20 +536,9 @@
             color = (0, 1, 0)
             cv2.rectangle(frame, (int(x1), int(y1)), (int(x2), int(y2)), color, 3)
             if label is not None:
-<<<<<<< HEAD
-                color = self.GLOBAL_COLOR_SET[int(label) % len(self.GLOBAL_COLOR_SET)]
-                put_adapative_cv2_text(
-                    frame,
-                    frame_size,
-                    str(int(label)),
-                    int(x1) + (int(x2 - x1) / 2),
-                    int(y1) + (int(y2 - y1) / 2),
-                    bg_color=color,
-=======
                 color = self._GLOBAL_COLOR_SET[int(label) % len(self._GLOBAL_COLOR_SET)]
                 cv2.putText(
                     frame, str(int(label)), (int(x2), int(y1)), cv2.FONT_HERSHEY_SIMPLEX, 0.5, color, 1, cv2.LINE_AA
->>>>>>> 08315332
                 )
         # Return the view to display
         return View(frame, **kwargs)
