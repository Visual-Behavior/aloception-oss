--- conflicted
+++ resolved
@@ -331,8 +331,6 @@
             resume_from_checkpoint = ckpt_path
             expe_dir = os.path.join(run_id_project_dir, args.run_id)
 
-<<<<<<< HEAD
-=======
     if args.log is not None:
         if args.log == "wandb":
             logger = WandbLogger(name=expe_name, project=project, id=expe_name)
@@ -344,8 +342,7 @@
             raise ValueError("Unknown or not implemented logger")
     else:
         logger = None
-
->>>>>>> 1fa73020
+  
     if args.save:
         monitor = getattr(args, "monitor", "val_loss")
         checkpoint_callback = ModelCheckpoint(
