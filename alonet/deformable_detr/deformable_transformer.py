# ------------------------------------------------------------------------
# Deformable DETR
# Copyright (c) 2020 SenseTime. All Rights Reserved.
# Licensed under the Apache License, Version 2.0 [see LICENSE for details]
# ------------------------------------------------------------------------
# Modified from DETR (https://github.com/facebookresearch/detr)
# Copyright (c) Facebook, Inc. and its affiliates. All Rights Reserved
# ------------------------------------------------------------------------

import copy
<<<<<<< HEAD
from tkinter import W
from typing import Optional, List
=======
>>>>>>> dd955ce5
import math

import torch
import torch.nn.functional as F
from torch import nn
from torch.nn.init import xavier_uniform_, constant_, normal_

from .utils import inverse_sigmoid
from .ops.modules import MSDeformAttn


class DeformableTransformer(nn.Module):
    """Transformer with Multiscale Deformable Attention

    For more details: Deformable DETR https://arxiv.org/abs/2010.04159

    Notes
    -----
    This class can only be used with "cuda" device.
    """

    def __init__(
        self,
        d_model=256,
        nhead=8,
        num_encoder_layers=6,
        num_decoder_layers=6,
        dim_feedforward=1024,
        encoder=None,
        decoder=None,
        decoder_layer=None,
        encoder_layer=None,
        dropout=0.1,
        activation="relu",
        return_intermediate_dec=False,
        num_feature_levels=4,
        dec_n_points=4,
        enc_n_points=4,
        two_stage=False,
        two_stage_num_proposals=300,
    ):
        """Init Deformable Transformer

        Parameters
        ----------
        d_model : int, optional
            dimension of encoder and decoder, by default 256
        nhead : int, optional
            number of multi-head attention, by default 8
        num_encoder_layers : int, optional
            number of encoder layers, by default 6
        num_decoder_layers : int, optional
            number of decoder layers, by default 6
        dim_feedforward : int, optional
            feedforward dimension in each encoder/decoder block, by default 1024
        dropout : float, optional
            dropout rate, by default 0.1
        activation : str, optional
            activation function, by default "relu"
        return_intermediate_dec : bool, optional
            returns decoder outputs of intermediate layers, by default False
        num_feature_levels : int, optional
            Number of feature maps sampled by multiscale deformable attention, by default 4
        dec_n_points : int, optional
            Number of sampling points in deformable attention in decoder, by default 4
        enc_n_points : int, optional
            Number of sampling points in deformable attention in encoder, by default 4
        two_stage : bool, optional
            Enable two-stage Deformable DETR. See the paper for more detail, by default False
        two_stage_num_proposals : int, optional
            Number of region proposals at first stage, by default 300
        """
        super().__init__()

        self.d_model = d_model
        self.nhead = nhead
        self.two_stage = two_stage
        self.two_stage_num_proposals = two_stage_num_proposals

        if encoder is None:
            encoder_layer = encoder_layer or DeformableTransformerEncoderLayer(
                d_model, dim_feedforward, dropout, activation, num_feature_levels, nhead, enc_n_points
            )
            self.encoder = DeformableTransformerEncoder(encoder_layer, num_encoder_layers)
        else:
            self.encoder = encoder

        if decoder is None:
            decoder_layer = decoder_layer or DeformableTransformerDecoderLayer(
                d_model, dim_feedforward, dropout, activation, num_feature_levels, nhead, dec_n_points
            )
            self.decoder = DeformableTransformerDecoder(decoder_layer, num_decoder_layers, return_intermediate_dec)
        else:
            self.decoder = decoder

        self.level_embed = nn.Parameter(torch.Tensor(num_feature_levels, d_model))

        if two_stage:
            self.enc_output = nn.Linear(d_model, d_model)
            self.enc_output_norm = nn.LayerNorm(d_model)
            self.pos_trans = nn.Linear(d_model * 2, d_model * 2)
            self.pos_trans_norm = nn.LayerNorm(d_model * 2)
        else:
            self.reference_points = nn.Linear(d_model, 2)

        self._reset_parameters()

    def _reset_parameters(self):
        for p in self.parameters():
            if p.dim() > 1:
                nn.init.xavier_uniform_(p)
        for m in self.modules():
            if isinstance(m, MSDeformAttn):
                m._reset_parameters()
        if not self.two_stage:
            xavier_uniform_(self.reference_points.weight.data, gain=1.0)
            constant_(self.reference_points.bias.data, 0.0)
        normal_(self.level_embed)

    def get_proposal_pos_embed(self, proposals):
        num_pos_feats = 128
        temperature = 10000
        scale = 2 * math.pi

        dim_t = torch.arange(num_pos_feats, dtype=torch.float32, device=proposals.device)
        dim_t = temperature ** (2 * (dim_t // 2) / num_pos_feats)
        # N, L, 4
        proposals = proposals.sigmoid() * scale
        # N, L, 4, 128
        pos = proposals[:, :, :, None] / dim_t
        # N, L, 4, 64, 2
        pos = torch.stack((pos[:, :, :, 0::2].sin(), pos[:, :, :, 1::2].cos()), dim=4).flatten(2)
        return pos

    def gen_encoder_output_proposals(self, memory, memory_padding_mask, spatial_shapes):
        N_, S_, C_ = memory.shape
        # base_scale = 4.0
        proposals = []
        _cur = 0
        for lvl, (H_, W_) in enumerate(spatial_shapes):
            mask_flatten_ = memory_padding_mask[:, _cur : (_cur + H_ * W_)].view(N_, H_, W_, 1)
            valid_H = torch.sum(~mask_flatten_[:, :, 0, 0], 1)
            valid_W = torch.sum(~mask_flatten_[:, 0, :, 0], 1)

            grid_y, grid_x = torch.meshgrid(
                torch.linspace(0, H_ - 1, H_, dtype=torch.float32, device=memory.device),
                torch.linspace(0, W_ - 1, W_, dtype=torch.float32, device=memory.device),
            )
            grid = torch.cat([grid_x.unsqueeze(-1), grid_y.unsqueeze(-1)], -1)

            scale = torch.cat([valid_W.unsqueeze(-1), valid_H.unsqueeze(-1)], 1).view(N_, 1, 1, 2)
            grid = (grid.unsqueeze(0).expand(N_, -1, -1, -1) + 0.5) / scale
            wh = torch.ones_like(grid) * 0.05 * (2.0 ** lvl)
            proposal = torch.cat((grid, wh), -1).view(N_, -1, 4)
            proposals.append(proposal)
            _cur += H_ * W_
        output_proposals = torch.cat(proposals, 1)
        output_proposals_valid = ((output_proposals > 0.01) & (output_proposals < 0.99)).all(-1, keepdim=True)
        output_proposals = torch.log(output_proposals / (1 - output_proposals))
        output_proposals = output_proposals.masked_fill(memory_padding_mask.unsqueeze(-1), float("inf"))
        output_proposals = output_proposals.masked_fill(~output_proposals_valid, float("inf"))

        output_memory = memory
        output_memory = output_memory.masked_fill(memory_padding_mask.unsqueeze(-1), float(0))
        output_memory = output_memory.masked_fill(~output_proposals_valid, float(0))
        output_memory = self.enc_output_norm(self.enc_output(output_memory))
        return output_memory, output_proposals

    def get_valid_ratio(self, mask):
        """
        Get the ratio of (active mask shape / mask shape).
        This ratio will be use to create refenrence points for sampling
        to ensure those points in active zone.

        Parameters
        ----------
        mask: (b, H, W)

        Returns
        -------
        valid_ratio: (b, 2)
        """
        H, W = mask.shape[-2], mask.shape[-1]
        valid_H = torch.sum((~mask).float()[:, :, 0], 1, keepdims=True)  # (b, 1)
        valid_W = torch.sum((~mask).float()[:, 0, :], 1, keepdims=True)  # (b, 1)
        valid_ratio_h = valid_H / H
        valid_ratio_w = valid_W / W
        valid_ratio = torch.cat([valid_ratio_w, valid_ratio_h], 1)  # (b, 2)
        return valid_ratio

    def forward(self, srcs, masks, pos_embeds, query_embed=None, **kwargs):
        transformer_outputs = {}

        assert self.two_stage or query_embed is not None

        # prepare input for encoder
        src_flatten = []
        mask_flatten = []
        lvl_pos_embed_flatten = []
        spatial_shapes = torch.zeros(len(srcs), 2, dtype=torch.long, device=srcs[0].device)
        for lvl, (src, mask, pos_embed) in enumerate(zip(srcs, masks, pos_embeds)):
            bs, c, h, w = src.shape
            spatial_shapes[lvl][0] = h
            spatial_shapes[lvl][1] = w
            # spatial_shape = torch.tensor([[h, w]], dtype=torch.long, device=srcs[0].device)
            # spatial_shapes.append(spatial_shape)
            src = src.flatten(2).transpose(1, 2)
            mask = mask.flatten(1)
            pos_embed = pos_embed.flatten(2).transpose(1, 2)
            lvl_pos_embed = pos_embed + self.level_embed[lvl].view(1, 1, -1)
            lvl_pos_embed_flatten.append(lvl_pos_embed)
            src_flatten.append(src)
            mask_flatten.append(mask)
        src_flatten = torch.cat(src_flatten, 1)
        mask_flatten = torch.cat(mask_flatten, 1)
        lvl_pos_embed_flatten = torch.cat(lvl_pos_embed_flatten, 1)
        # spatial_shapes = torch.cat(spatial_shapes, dim=0)
        level_start_index = torch.cat((spatial_shapes.new_zeros((1,)), spatial_shapes.prod(1).cumsum(0)[:-1]))
        _valid_ratios = [self.get_valid_ratio(m) for m in masks]
        valid_ratios = torch.stack(_valid_ratios, 1)

        # encoder
        memory = self.encoder(
            src_flatten, spatial_shapes, level_start_index, valid_ratios, lvl_pos_embed_flatten, mask_flatten, **kwargs
        )

        # prepare input for decoder
        bs, _, c = memory.shape
        if self.two_stage:
            output_memory, output_proposals = self.gen_encoder_output_proposals(memory, mask_flatten, spatial_shapes)

            # hack implementation for two-stage Deformable DETR
            enc_outputs_class = self.decoder.class_embed[self.decoder.num_layers](output_memory)
            enc_outputs_coord_unact = (
                self.decoder.bbox_embed[self.decoder.num_layers](output_memory) + output_proposals
            )

            topk = self.two_stage_num_proposals
            topk_proposals = torch.topk(enc_outputs_class[..., 0], topk, dim=1)[1]
            topk_coords_unact = torch.gather(enc_outputs_coord_unact, 1, topk_proposals.unsqueeze(-1).repeat(1, 1, 4))
            topk_coords_unact = topk_coords_unact.detach()
            reference_points = topk_coords_unact.sigmoid()
            pos_trans_out = self.pos_trans_norm(self.pos_trans(self.get_proposal_pos_embed(topk_coords_unact)))
            query_embed, tgt = torch.split(pos_trans_out, c, dim=2)
        else:
            query_embed, tgt = torch.split(query_embed, c, dim=1)
            query_embed = query_embed.unsqueeze(0).expand(bs, -1, -1)
            tgt = tgt.unsqueeze(0).expand(bs, -1, -1)
            reference_points = self.reference_points(query_embed).sigmoid()

        # decoder
        dec_outputs = self.decoder(
            tgt,
            reference_points,
            memory,
            spatial_shapes,
            level_start_index,
            valid_ratios,
            query_pos=query_embed,
            src_padding_mask=mask_flatten,
            **kwargs,
        )

        transformer_outputs.update(dec_outputs)

        # Memory by layer
        memory_split = []
        init_pos = torch.tensor(0)
        for spatial_shape in spatial_shapes:
            pos = init_pos + spatial_shape.prod().item()
            memory_split.append(memory.transpose(1, 2)[..., init_pos:pos].view(bs, c, *spatial_shape))
            init_pos = pos
        transformer_outputs["memory"] = memory_split

        if self.two_stage:
            transformer_outputs["enc_outputs_class"] = enc_outputs_class
            transformer_outputs["enc_outputs_coord_unact"] = enc_outputs_coord_unact
        else:
            transformer_outputs["enc_outputs_class"] = None
            transformer_outputs["enc_outputs_coord_unact"] = None

        return transformer_outputs


class DeformableTransformerEncoderLayer(nn.Module):
    def __init__(self, d_model=256, d_ffn=1024, dropout=0.1, activation="relu", n_levels=4, n_heads=8, n_points=4):
        super().__init__()

        # self attention
        self.self_attn = MSDeformAttn(d_model, n_levels, n_heads, n_points)
        self.dropout1 = nn.Dropout(dropout)
        self.norm1 = nn.LayerNorm(d_model)

        # ffn
        self.linear1 = nn.Linear(d_model, d_ffn)
        self.activation = _get_activation_fn(activation)
        self.dropout2 = nn.Dropout(dropout)
        self.linear2 = nn.Linear(d_ffn, d_model)
        self.dropout3 = nn.Dropout(dropout)
        self.norm2 = nn.LayerNorm(d_model)

    @staticmethod
    def with_pos_embed(tensor, pos):
        return tensor if pos is None else tensor + pos

    def forward_ffn(self, src):
        src2 = self.linear2(self.dropout2(self.activation(self.linear1(src))))
        src = src + self.dropout3(src2)
        src = self.norm2(src)
        return src

    def forward(self, src, pos, reference_points, spatial_shapes, level_start_index, padding_mask=None, **kwargs):
        # self attention
        pos_embed_src = self.with_pos_embed(src, pos)
        src2 = self.self_attn(
            pos_embed_src, reference_points, src, spatial_shapes, level_start_index, padding_mask, **kwargs
        )
        _src = src + self.dropout1(src2)
        _src = self.norm1(_src)

        # ffn
        src = self.forward_ffn(_src)

        return src


class DeformableTransformerEncoder(nn.Module):
    def __init__(self, encoder_layer, num_layers):
        super().__init__()
        self.layers = _get_clones(encoder_layer, num_layers)
        self.num_layers = num_layers

    @staticmethod
    def get_reference_points(spatial_shapes, valid_ratios, device):
        """
        Get the reference points used in sampling

        Parameters
        ----------
        spatial_shapes: (num_levels, 2)
            height and width of each feature level
        valid_ratios: (b, num_levels, 2)
            ratio: [unpadded height / mask height, unpadded width / mask width]

        Returns
        -------
        reference_points: (b, num_points, num_levels, 2)
            num_points = sum of height*width for each feature levels
        """
        reference_points_list = []
        valid_ratios = torch.unsqueeze(valid_ratios, dim=1)  # (b, 4, 2) -> (b, 1, 4, 2)
        for lvl in range(spatial_shapes.shape[0]):
            H_, W_ = spatial_shapes[lvl][0], spatial_shapes[lvl][1]
            # ref_y, ref_x = torch.meshgrid(torch.linspace(0.5, H_ - 0.5, H_, dtype=torch.float32, device=device),
            #                               torch.linspace(0.5, W_ - 0.5, W_, dtype=torch.float32, device=device))
            # Avoid using linspace because it's not supported in ONNX
            # arange in TensorRT use INT32 only
            range_y = torch.arange(H_, dtype=torch.int32, device=device).float() + 0.5
            range_x = torch.arange(W_, dtype=torch.int32, device=device).float() + 0.5
            ref_y, ref_x = torch.meshgrid(range_y, range_x)
            ref_y = ref_y.reshape((1, -1))  # (1, H_ * W_)
            ref_x = ref_x.reshape((1, -1))  # (1, H_ * W_)
            # valid_ratios_y = valid_ratios[:, :, lvl, 1]
            # valid_ratios_x = valid_ratios[:, :, lvl, 0]
            valid_ratios_y = valid_ratios[:, :, lvl]
            valid_ratios_x = valid_ratios[:, :, lvl]
            valid_ratios_y = valid_ratios_y[:, :, 1]
            valid_ratios_x = valid_ratios_x[:, :, 0]
            ref_y = ref_y / (valid_ratios_y * H_)  # (1, n) / (b, 1) -> (b, n)
            ref_x = ref_x / (valid_ratios_x * W_)
            ref = torch.stack((ref_x, ref_y), -1)
            reference_points_list.append(ref)
        reference_points = torch.cat(reference_points_list, 1)
        reference_points = reference_points[:, :, None] * valid_ratios
        return reference_points

    def forward(self, src, spatial_shapes, level_start_index, valid_ratios, pos=None, padding_mask=None, **kwargs):
        output = src
        reference_points = self.get_reference_points(spatial_shapes, valid_ratios, device=src.device)
        for i, layer in enumerate(self.layers):
            output = layer(output, pos, reference_points, spatial_shapes, level_start_index, padding_mask, **kwargs)
        return output


class DeformableTransformerDecoderLayer(nn.Module):
    def __init__(
        self, d_model=256, dim_feedforward=1024, dropout=0.1, activation="relu", n_levels=4, n_heads=8, n_points=4
    ):
        super().__init__()

        # cross attention
        self.cross_attn = MSDeformAttn(d_model, n_levels, n_heads, n_points)
        self.dropout1 = nn.Dropout(dropout)
        self.norm1 = nn.LayerNorm(d_model)

        # self attention
        self.self_attn = nn.MultiheadAttention(d_model, n_heads, dropout=dropout)
        self.dropout2 = nn.Dropout(dropout)
        self.norm2 = nn.LayerNorm(d_model)

        # ffn
        self.linear1 = nn.Linear(d_model, dim_feedforward)
        self.activation = _get_activation_fn(activation)
        self.dropout3 = nn.Dropout(dropout)
        self.linear2 = nn.Linear(dim_feedforward, d_model)
        self.dropout4 = nn.Dropout(dropout)
        self.norm3 = nn.LayerNorm(d_model)

    @staticmethod
    def with_pos_embed(tensor, pos):
        return tensor if pos is None else tensor + pos

    def forward_ffn(self, tgt):
        tgt2 = self.linear2(self.dropout3(self.activation(self.linear1(tgt))))
        tgt = tgt + self.dropout4(tgt2)
        tgt = self.norm3(tgt)
        return tgt

    def pre_process_tgt(self, tgt, query_pos, tgt_key_padding_mask, **kwargs):
        """Pre process decoder inputs"""
        return tgt, query_pos, tgt_key_padding_mask

    def decoder_layer_forward(
        self,
        tgt,
        query_pos,
        reference_points,
        src,
        src_spatial_shapes,
        level_start_index,
        tgt_key_padding_mask=None,
        src_padding_mask=None,
        **kwargs,
    ):
        """Decoder forward layer"""
        q = k = self.with_pos_embed(tgt, query_pos)

        tgt2 = self.self_attn(
            q.transpose(0, 1), k.transpose(0, 1), tgt.transpose(0, 1), key_padding_mask=tgt_key_padding_mask
        )[0].transpose(0, 1)
        tgt = tgt + self.dropout2(tgt2)
        tgt = self.norm2(tgt)

        # cross attention
        tgt2 = self.cross_attn(
            self.with_pos_embed(tgt, query_pos),
            reference_points,
            src,
            src_spatial_shapes,
            level_start_index,
            src_padding_mask,
            **kwargs,
        )
        tgt = tgt + self.dropout1(tgt2)
        tgt = self.norm1(tgt)

        # ffn
        tgt = self.forward_ffn(tgt)

        return tgt

    def forward(
        self,
        tgt,
        query_pos,
        reference_points,
        src,
        src_spatial_shapes,
        level_start_index,
        tgt_key_padding_mask=None,
        src_padding_mask=None,
        **kwargs,
    ):

        tgt, query_pos, tgt_key_padding_mask = self.pre_process_tgt(tgt, query_pos, tgt_key_padding_mask, **kwargs)

        tgt = self.decoder_layer_forward(
            tgt=tgt,
            query_pos=query_pos,
            reference_points=reference_points,
            src=src,
            src_spatial_shapes=src_spatial_shapes,
            level_start_index=level_start_index,
            tgt_key_padding_mask=tgt_key_padding_mask,
            src_padding_mask=src_padding_mask,
            **kwargs,
        )

        return tgt


class DeformableTransformerDecoder(nn.Module):
    def __init__(self, decoder_layer, num_layers, return_intermediate=False):
        super().__init__()
        self.layers = _get_clones(decoder_layer, num_layers)
        self.num_layers = num_layers
        self.return_intermediate = return_intermediate
        # hack implementation for iterative bounding box refinement and two-stage Deformable DETR
        self.bbox_embed = None
        self.class_embed = None

    def pre_process_tgt(self, tgt, query_pos, tgt_key_padding_mask, reference_points, **kwargs):
        """Pre process decoder inputs"""
        return tgt, query_pos, tgt_key_padding_mask, reference_points

    def decoder_forward(
        self,
        tgt,
        reference_points,
        src,
        src_spatial_shapes,
        src_level_start_index,
        src_valid_ratios,
        query_pos=None,
        src_padding_mask=None,
        tgt_key_padding_mask=None,
        **kwargs,
    ):

        output = tgt

        intermediate = []
        intermediate_reference_points = []
        for lid, layer in enumerate(self.layers):
            if reference_points.shape[-1] == 4:
                reference_points_input = (
                    reference_points[:, :, None] * torch.cat([src_valid_ratios, src_valid_ratios], -1)[:, None]
                )
            else:
                assert reference_points.shape[-1] == 2
                reference_points_input = reference_points[:, :, None] * src_valid_ratios[:, None]

            output = layer(
                tgt=output,
                query_pos=query_pos,
                reference_points=reference_points_input,
                src=src,
                src_spatial_shapes=src_spatial_shapes,
                level_start_index=src_level_start_index,
                src_padding_mask=src_padding_mask,
                tgt_key_padding_mask=tgt_key_padding_mask,
                **kwargs,
            )

            # hack implementation for iterative bounding box refinement
            if self.bbox_embed is not None:
                tmp = self.bbox_embed[lid](output)
                if reference_points.shape[-1] == 4:
                    new_reference_points = tmp + inverse_sigmoid(reference_points)
                    new_reference_points = new_reference_points.sigmoid()
                else:
                    assert reference_points.shape[-1] == 2
                    new_reference_points = tmp
                    new_reference_points[..., :2] = tmp[..., :2] + inverse_sigmoid(reference_points)
                    new_reference_points = new_reference_points.sigmoid()
                reference_points = new_reference_points.detach()

            if self.return_intermediate:
                intermediate.append(output)
                intermediate_reference_points.append(reference_points)

        if self.return_intermediate:
            return torch.stack(intermediate), torch.stack(intermediate_reference_points)

        return output, reference_points

    def forward(
        self,
        tgt,
        reference_points,
        src,
        src_spatial_shapes,
        src_level_start_index,
        src_valid_ratios,
        query_pos=None,
        src_padding_mask=None,
        tgt_key_padding_mask=None,
        decoder_outputs: dict = None,
        **kwargs,
    ):

        decoder_outputs = {} if decoder_outputs is None else decoder_outputs

        tgt = tgt.transpose(0, 1)
        query_pos = query_pos.transpose(0, 1)
        tgt, query_pos, tgt_key_padding_mask, reference_points = self.pre_process_tgt(
            tgt, query_pos, tgt_key_padding_mask=tgt_key_padding_mask, reference_points=reference_points, **kwargs
        )
        tgt = tgt.transpose(1, 0)
        query_pos = query_pos.transpose(1, 0)

        output, inter_reference_points = self.decoder_forward(
            tgt=tgt,
            reference_points=reference_points,
            src=src,
            src_spatial_shapes=src_spatial_shapes,
            src_level_start_index=src_level_start_index,
            src_valid_ratios=src_valid_ratios,
            query_pos=query_pos,
            src_padding_mask=src_padding_mask,
            tgt_key_padding_mask=tgt_key_padding_mask,
            **kwargs,
        )

        decoder_outputs["init_reference_out"] = reference_points
        decoder_outputs.update({"hs": output, "inter_references_out": inter_reference_points})

        return decoder_outputs


def _get_clones(module, N):
    return nn.ModuleList([copy.deepcopy(module) for i in range(N)])


def _get_activation_fn(activation):
    """Return an activation function given a string"""
    if activation == "relu":
        return F.relu
    if activation == "gelu":
        return F.gelu
    if activation == "glu":
        return F.glu
    raise RuntimeError(f"activation should be relu/gelu, not {activation}.")


def build_deforamble_transformer(args):
    return DeformableTransformer(
        d_model=args.hidden_dim,
        nhead=args.nheads,
        num_encoder_layers=args.enc_layers,
        num_decoder_layers=args.dec_layers,
        dim_feedforward=args.dim_feedforward,
        dropout=args.dropout,
        activation="relu",
        return_intermediate_dec=True,
        num_feature_levels=args.num_feature_levels,
        dec_n_points=args.dec_n_points,
        enc_n_points=args.enc_n_points,
        two_stage=args.two_stage,
        two_stage_num_proposals=args.num_queries,
    )<|MERGE_RESOLUTION|>--- conflicted
+++ resolved
@@ -8,11 +8,6 @@
 # ------------------------------------------------------------------------
 
 import copy
-<<<<<<< HEAD
-from tkinter import W
-from typing import Optional, List
-=======
->>>>>>> dd955ce5
 import math
 
 import torch
