# -*- coding: utf-8 -*-
"""Read a dataset in **COCO JSON** format and transform each element
in a :mod:`Frame object <aloscene.frame>`. Ideal for object detection applications.
"""

import torch
import torch.utils.data
from pycocotools import mask as coco_mask
import numpy as np
import os

# import detr.datasets.transforms as T

from torchvision.datasets.coco import CocoDetection

from alodataset import BaseDataset
from aloscene import BoundingBoxes2D, Frame, Labels, Mask


class CocoDetectionSample(CocoDetection):
    def __init__(self, *args, **kwargs):
        if self.sample:
            return
        super().__init__(*args, **kwargs)


class CocoDetectionDataset(BaseDataset, CocoDetectionSample):
    """
    Attributes
    ----------
    label_names : list
        List of labels according to their corresponding positions
    prepare : :mod:`BaseDataset <base_dataset>`

    Parameters
    ----------
    img_folder : str
        Path to the image folder relative at `dataset_dir` (stored into the aloception config file)
    ann_file : str
        Path to the annotation file relative at `dataset_dir` (stored into the aloception config file)
    name : str, optional
        Key of database name in `alodataset_config.json` file, by default *coco*
    return_masks : bool, optional
        Include masks labels in the output, by default False
    classes : list, optional
        List of classes to be filtered in the annotation reading process, by default None
    fix_classes_len : int, optional
        Fix to a specific number the number of classes, filling the rest with "N/A" value.
        Use when the number of model outputs does not match with the number of classes in the dataset,
        by default None
    stuff_ann_file: str, optional
        Additional annotations with new classes, by default None
    **kwargs : dict
        :mod:`BaseDataset <base_dataset>` optional parameters

    Raises
    ------
    Exception
        If a classes list is decided, each label must be inside of :attr:`label_names` list attribute
    ValueError
        If fix_classes_len is desired, fix_classes_len > len(label_names)

    Examples
    --------
        >>> coco_ds = CocoDetectionDataset(
        ... img_folder = "val2017",
        ... ann_file = "annotations/instances_val2017.json",
        ... mode = "validation"
        )
        >>> frames = next(iter(coco_ds.train_loader()))
        >>> frames = frames[0].batch_list(frames)
        >>> frames.get_view(frames.boxes2d,).render()
    """

    def __init__(
        self,
        img_folder: str = None,
        ann_file: str = None,
        name: str = "coco",
        return_masks=False,
        classes: list = None,
        fix_classes_len: int = None,
        **kwargs,
    ):
<<<<<<< HEAD
=======
        """
        Attributes
        ----------
        label_names : list
            List of labels according to their corresponding positions
        prepare : :mod:`BaseDataset <base_dataset>`

        Parameters
        ----------
        img_folder : str
            Path to the image folder relative at `dataset_dir` (stored into the aloception config file)
        ann_file : str
            Path to the annotation file relative at `dataset_dir` (stored into the aloception config file)
        name : str, optional
            Key of database name in `alodataset_config.json` file, by default *coco*
        return_masks : bool, optional
            Include masks labels in the output, by default False
        classes : list, optional
            List of classes to be filtered in the annotation reading process, by default None
        fix_classes_len : int, optional
            Fix to a specific number the number of classes, filling the rest with "N/A" value.
            Use when the number of model outputs does not match with the number of classes in the dataset,
            by default None
        **kwargs : dict
            :mod:`BaseDataset <base_dataset>` optional parameters

        Raises
        ------
        Exception
            If a classes list is decided, each label must be inside of :attr:`label_names` list attribute
        ValueError
            If fix_classes_len is desired, fix_classes_len > len(label_names)

        Examples
        --------
            >>> coco_ds = CocoDetectionDataset(
            ... img_folder = "val2017",
            ... ann_file = "annotations/instances_val2017.json",
            ... mode = "validation"
            )
            >>> frames = next(iter(coco_ds.train_loader()))
            >>> frames = frames[0].batch_list(frames)
            >>> frames.get_view(frames.boxes2d,).render()
        """

>>>>>>> c6dc6c5e
        if "sample" not in kwargs:
            kwargs["sample"] = False

        self.sample = kwargs["sample"]
        if not self.sample:
            assert img_folder is not None, "When sample = False, img_folder must be given."
            assert ann_file is not None, "When sample = False, ann_file must be given."

            self.name = name
            dataset_dir = BaseDataset.get_dataset_dir(self)
            img_folder = os.path.join(dataset_dir, img_folder)
            ann_file = os.path.join(dataset_dir, ann_file)
            kwargs["sample"] = self.sample

        super(CocoDetectionDataset, self).__init__(name=name, root=img_folder, annFile=ann_file, **kwargs)
        if self.sample:
            return

        cats = self.coco.loadCats(self.coco.getCatIds())

        # Setup the class names
        nb_category = max(cat["id"] for cat in cats)
        label_names = ["N/A"] * (nb_category + 1)
        for cat in cats:
            label_names[cat["id"]] = cat["name"]

        self._ids_renamed = classes
        if classes is None:
            self.label_names = label_names
        else:
            notclass = [label for label in classes if label not in label_names]
            if len(notclass) > 0:  # Ignore all labels not in classes
                raise Exception(
                    f"The {notclass} classes dont match in label_names list. Possible values: {self.label_names}"
                )

            self.label_names = classes
            self._ids_renamed = [-1 if label not in classes else classes.index(label) for label in label_names]
            self._ids_renamed = np.array(self._ids_renamed)

            # Check each annotation and keep only that have at least 1 box in classes list
            ids = []
            for i in self.ids:
                target = CocoDetectionSample._load_target(self, i)
                if any([self._ids_renamed[bbox["category_id"]] >= 0 for bbox in target]):
                    ids.append(i)
            self.ids = ids  # Remove images without bboxes with classes in classes list

        self.prepare = ConvertCocoPolysToMask(return_masks)
        self.items = self.ids

        if fix_classes_len is not None:
            if fix_classes_len > len(self.label_names):
                self.label_names += ["N/A"] * (fix_classes_len - len(self.label_names))
            else:
                raise ValueError(
                    f"fix_classes_len must be higher than the lenght of label_names ({len(self.label_names)})."
                )

    def getitem(self, idx):
        """Get the :mod:`Frame <aloscene.frame>` corresponds to *idx* index

        Parameters
        ----------
        idx : int
            Index of the frame to be returned

        Returns
        -------
        aloscene.Frame
            Frame with their corresponding boxes and labels
        """
        if self.sample:
            return BaseDataset.__getitem__(self, idx)
        img, target = CocoDetectionSample.__getitem__(self, idx)

        image_id = self.ids[idx]
        target = {"image_id": image_id, "annotations": target}

        frame = Frame(np.transpose(np.array(img), [2, 0, 1]), names=("C", "H", "W"))
        _, target = self.prepare(img, target)

        # Clean index by unique classes filtered
        if self._ids_renamed is not None:
            new_labels = target["labels"].numpy().astype(int)
            new_labels = self._ids_renamed[new_labels]

            # Keep only valid boxes
            idxs = np.where(new_labels >= 0)[0]
            target["boxes"] = target["boxes"][idxs]
            target["labels"] = torch.from_numpy(new_labels[idxs])

            if self.prepare.return_masks:
                target["masks"] = target["masks"][idxs]

        labels_2d = Labels(
            target["labels"].to(torch.float32), labels_names=self.label_names, names=("N"), encoding="id"
        )
        boxes = BoundingBoxes2D(
            target["boxes"],
            boxes_format="xyxy",
            absolute=True,
            frame_size=frame.HW,
            names=("N", None),
            labels=labels_2d,
        )
        frame.append_boxes2d(boxes)

        if self.prepare.return_masks:
            segmentation = Mask(target["masks"], names=("N", "H", "W"), labels=labels_2d)
            frame.append_segmentation(segmentation)

        return frame


class ConvertCocoPolysToMask(object):
    """Class to convert polygons or keypoints into boxes

    Attributes
    ----------
    return_masks : bool, optional
        Return in target the mask as attribute, by default False

    Examples
    --------
        >>> coco_mask = ConvertCocoPolysToMask()
        >>> new_image, new_target = coco_mask(image, target)
    """

    def __init__(self, return_masks: bool = False):
        self.return_masks = return_masks

    def convert_coco_poly_to_mask(self, segmentations, height, width):
        masks = []
        for polygons in segmentations:
            if isinstance(polygons, list):
                polygons = coco_mask.frPyObjects(polygons, height, width)
            mask = coco_mask.decode(polygons)
            if len(mask.shape) < 3:
                mask = mask[..., None]
            mask = torch.as_tensor(mask, dtype=torch.uint8)
            mask = mask.any(dim=2)
            masks.append(mask)
        if masks:
            masks = torch.stack(masks, dim=0)
        else:
            masks = torch.zeros((0, height, width), dtype=torch.uint8)
        return masks

    def __call__(self, image, target):

        w, h = image.size[0], image.size[1]

        image_id = target["image_id"]
        image_id = torch.tensor([image_id])

        anno = target["annotations"]

        anno = [obj for obj in anno if "iscrowd" not in obj or obj["iscrowd"] == 0]

        boxes = [obj["bbox"] for obj in anno]
        # guard against no boxes via resizing
        boxes = torch.as_tensor(boxes, dtype=torch.float32).reshape(-1, 4)
        boxes[:, 2:] += boxes[:, :2]
        boxes[:, 0::2].clamp_(min=0, max=w)
        boxes[:, 1::2].clamp_(min=0, max=h)

        classes = [obj["category_id"] for obj in anno]
        classes = torch.tensor(classes, dtype=torch.int64)

        if self.return_masks:
            segmentations = [obj["segmentation"] for obj in anno]
            masks = self.convert_coco_poly_to_mask(segmentations, h, w)

        keypoints = None
        if anno and "keypoints" in anno[0]:
            keypoints = [obj["keypoints"] for obj in anno]
            keypoints = torch.as_tensor(keypoints, dtype=torch.float32)
            num_keypoints = keypoints.shape[0]
            if num_keypoints:
                keypoints = keypoints.view(num_keypoints, -1, 3)

        keep = (boxes[:, 3] > boxes[:, 1]) & (boxes[:, 2] > boxes[:, 0])
        boxes = boxes[keep]
        classes = classes[keep]
        if self.return_masks:
            masks = masks[keep]
        if keypoints is not None:
            keypoints = keypoints[keep]

        target = {}
        target["boxes"] = boxes
        target["labels"] = classes
        if self.return_masks:
            target["masks"] = masks
        target["image_id"] = image_id
        if keypoints is not None:
            target["keypoints"] = keypoints

        # for conversion to coco api
        area = torch.tensor([obj["area"] for obj in anno])
        iscrowd = torch.tensor([obj["iscrowd"] if "iscrowd" in obj else 0 for obj in anno])
        target["area"] = area[keep]
        target["iscrowd"] = iscrowd[keep]

        target["orig_size"] = torch.as_tensor([int(h), int(w)])
        target["size"] = torch.as_tensor([int(h), int(w)])

        return image, target


def main():
    """Main"""
    coco_dataset = CocoDetectionDataset(sample=True)
    for f, frames in enumerate(coco_dataset.train_loader(batch_size=2)):
        frames = Frame.batch_list(frames)
        frames.get_view().render()
        if f > 1:
            break


if __name__ == "__main__":
    main()<|MERGE_RESOLUTION|>--- conflicted
+++ resolved
@@ -48,8 +48,6 @@
         Fix to a specific number the number of classes, filling the rest with "N/A" value.
         Use when the number of model outputs does not match with the number of classes in the dataset,
         by default None
-    stuff_ann_file: str, optional
-        Additional annotations with new classes, by default None
     **kwargs : dict
         :mod:`BaseDataset <base_dataset>` optional parameters
 
@@ -82,54 +80,6 @@
         fix_classes_len: int = None,
         **kwargs,
     ):
-<<<<<<< HEAD
-=======
-        """
-        Attributes
-        ----------
-        label_names : list
-            List of labels according to their corresponding positions
-        prepare : :mod:`BaseDataset <base_dataset>`
-
-        Parameters
-        ----------
-        img_folder : str
-            Path to the image folder relative at `dataset_dir` (stored into the aloception config file)
-        ann_file : str
-            Path to the annotation file relative at `dataset_dir` (stored into the aloception config file)
-        name : str, optional
-            Key of database name in `alodataset_config.json` file, by default *coco*
-        return_masks : bool, optional
-            Include masks labels in the output, by default False
-        classes : list, optional
-            List of classes to be filtered in the annotation reading process, by default None
-        fix_classes_len : int, optional
-            Fix to a specific number the number of classes, filling the rest with "N/A" value.
-            Use when the number of model outputs does not match with the number of classes in the dataset,
-            by default None
-        **kwargs : dict
-            :mod:`BaseDataset <base_dataset>` optional parameters
-
-        Raises
-        ------
-        Exception
-            If a classes list is decided, each label must be inside of :attr:`label_names` list attribute
-        ValueError
-            If fix_classes_len is desired, fix_classes_len > len(label_names)
-
-        Examples
-        --------
-            >>> coco_ds = CocoDetectionDataset(
-            ... img_folder = "val2017",
-            ... ann_file = "annotations/instances_val2017.json",
-            ... mode = "validation"
-            )
-            >>> frames = next(iter(coco_ds.train_loader()))
-            >>> frames = frames[0].batch_list(frames)
-            >>> frames.get_view(frames.boxes2d,).render()
-        """
-
->>>>>>> c6dc6c5e
         if "sample" not in kwargs:
             kwargs["sample"] = False
 
